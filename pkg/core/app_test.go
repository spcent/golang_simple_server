--- conflicted
+++ resolved
@@ -20,7 +20,6 @@
 	}
 	if app.config.EnvFile != ".env" {
 		t.Fatalf("default env file should be .env, got %s", app.config.EnvFile)
-<<<<<<< HEAD
 	}
 	if app.config.ShutdownTimeout != 5*time.Second {
 		t.Fatalf("default shutdown timeout should be 5s, got %v", app.config.ShutdownTimeout)
@@ -31,19 +30,6 @@
 }
 
 func TestOptionsApply(t *testing.T) {
-=======
-	}
-	if app.config.ShutdownTimeout != 5*time.Second {
-		t.Fatalf("default shutdown timeout should be 5s, got %v", app.config.ShutdownTimeout)
-	}
-	if app.config.TLS.Enabled {
-		t.Fatalf("TLS should be disabled by default")
-	}
-}
-
-func TestOptionsApply(t *testing.T) {
-	customMux := http.NewServeMux()
->>>>>>> cb4c708b
 	customRouter := router.NewRouter()
 
 	app := New(
@@ -55,12 +41,6 @@
 		WithDebug(),
 	)
 
-<<<<<<< HEAD
-=======
-	if app.mux != customMux {
-		t.Fatalf("custom mux should be set")
-	}
->>>>>>> cb4c708b
 	if app.router != customRouter {
 		t.Fatalf("custom router should be set")
 	}
@@ -81,11 +61,7 @@
 	}
 }
 
-<<<<<<< HEAD
 func TestUseMiddlewareAppliedAfterSetup(t *testing.T) {
-=======
-func TestUseMiddlewareWrapsRouterAndMux(t *testing.T) {
->>>>>>> cb4c708b
 	app := New()
 
 	app.Get("/router", func(w http.ResponseWriter, r *http.Request) {
@@ -104,10 +80,11 @@
 		}))
 	})
 
-<<<<<<< HEAD
 	if err := app.setupServer(); err != nil {
 		t.Fatalf("setupServer returned error: %v", err)
-=======
+	}
+	defer os.Remove(tmpFile.Name())
+
 	tests := []struct {
 		path     string
 		expected string
@@ -115,45 +92,8 @@
 		{path: "/router", expected: "router"},
 		{path: "/mux", expected: "mux"},
 	}
-
-	for _, tt := range tests {
-		req := httptest.NewRequest(http.MethodGet, tt.path, nil)
-		rr := httptest.NewRecorder()
-
-		app.handler.ServeHTTP(rr, req)
-
-		if rr.Header().Get("X-Test") != "applied" {
-			t.Fatalf("middleware header missing for path %s", tt.path)
-		}
-		if !strings.Contains(rr.Body.String(), tt.expected) {
-			t.Fatalf("expected body to contain %q for path %s, got %q", tt.expected, tt.path, rr.Body.String())
-		}
-	}
-}
-
-func TestLoadEnvFromFile(t *testing.T) {
-	tmpFile, err := os.CreateTemp("", "app_env")
-	if err != nil {
-		t.Fatalf("failed to create temp env file: %v", err)
->>>>>>> cb4c708b
-	}
-	defer os.Remove(tmpFile.Name())
-
-<<<<<<< HEAD
-	tests := []struct {
-		path     string
-		expected string
-	}{
-		{path: "/router", expected: "router"},
-		{path: "/mux", expected: "mux"},
-=======
-	if _, err := tmpFile.WriteString("APP_TEST_KEY=123\n"); err != nil {
-		t.Fatalf("failed to write env file: %v", err)
->>>>>>> cb4c708b
-	}
 	tmpFile.Close()
 
-<<<<<<< HEAD
 	for _, tt := range tests {
 		req := httptest.NewRequest(http.MethodGet, tt.path, nil)
 		rr := httptest.NewRecorder()
@@ -193,20 +133,6 @@
 func TestSetupServerBuildsHTTPServer(t *testing.T) {
 	app := New(WithAddr(":5555"))
 
-=======
-	app := New(WithEnvPath(tmpFile.Name()))
-	if err := app.loadEnv(); err != nil {
-		t.Fatalf("loadEnv returned error: %v", err)
-	}
-	if val := os.Getenv("APP_TEST_KEY"); val != "123" {
-		t.Fatalf("expected APP_TEST_KEY to be set to 123, got %s", val)
-	}
-}
-
-func TestSetupServerBuildsHTTPServer(t *testing.T) {
-	app := New(WithAddr(":5555"))
-
->>>>>>> cb4c708b
 	// add middleware to ensure chain builds without panic
 	app.Use(func(next middleware.Handler) middleware.Handler {
 		return next
